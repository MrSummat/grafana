--- conflicted
+++ resolved
@@ -4,12 +4,8 @@
   }
 }
 .submenu-controls {
-<<<<<<< HEAD
-  margin: 15px 0px 10px 13px;
-=======
   margin: 10px 10px 0 0px;
   font-size: 16px;
->>>>>>> 1d64ba3b
 }
 
 .annotation-disabled, .annotation-disabled a {
