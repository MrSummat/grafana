{
  "author": "Grafana Labs",
  "license": "Apache-2.0",
  "name": "@grafana/runtime",
  "version": "7.4.0-pre.0",
  "description": "Grafana Runtime Library",
  "keywords": [
    "grafana",
    "typescript"
  ],
  "repository": {
    "type": "git",
    "url": "http://github.com/grafana/grafana.git",
    "directory": "packages/grafana-runtime"
  },
  "main": "src/index.ts",
  "scripts": {
    "build": "grafana-toolkit package:build --scope=runtime",
    "bundle": "rollup -c rollup.config.ts",
    "clean": "rimraf ./dist ./compiled",
    "docsExtract": "mkdir -p ../../reports/docs && api-extractor run 2>&1 | tee ../../reports/docs/$(basename $(pwd)).log",
    "typecheck": "tsc --noEmit"
  },
  "dependencies": {
<<<<<<< HEAD
    "@grafana/data": "7.3.0-pre.0",
    "@grafana/ui": "7.3.0-pre.0",
    "systemjs": "6.6.1",
    "systemjs-css-extra": "github:grafana/systemjs-css-extra"
=======
    "@grafana/data": "7.4.0-pre.0",
    "@grafana/ui": "7.4.0-pre.0",
    "systemjs": "0.20.19",
    "systemjs-plugin-css": "0.1.37"
>>>>>>> de563bfa
  },
  "devDependencies": {
    "@grafana/tsconfig": "^1.0.0-rc1",
    "@rollup/plugin-commonjs": "11.0.2",
    "@rollup/plugin-node-resolve": "7.1.1",
    "@types/jest": "26.0.15",
    "@types/rollup-plugin-visualizer": "2.6.0",
    "@types/systemjs": "6.1.0",
    "lodash": "4.17.19",
    "pretty-format": "25.1.0",
    "rollup": "2.0.6",
    "rollup-plugin-sourcemaps": "0.5.0",
    "rollup-plugin-terser": "5.3.0",
    "rollup-plugin-typescript2": "0.26.0",
    "rollup-plugin-visualizer": "3.3.1",
    "typescript": "4.1.2"
  },
  "types": "src/index.ts"
}<|MERGE_RESOLUTION|>--- conflicted
+++ resolved
@@ -22,17 +22,10 @@
     "typecheck": "tsc --noEmit"
   },
   "dependencies": {
-<<<<<<< HEAD
-    "@grafana/data": "7.3.0-pre.0",
-    "@grafana/ui": "7.3.0-pre.0",
-    "systemjs": "6.6.1",
-    "systemjs-css-extra": "github:grafana/systemjs-css-extra"
-=======
     "@grafana/data": "7.4.0-pre.0",
     "@grafana/ui": "7.4.0-pre.0",
-    "systemjs": "0.20.19",
-    "systemjs-plugin-css": "0.1.37"
->>>>>>> de563bfa
+    "systemjs": "6.8.2",
+    "systemjs-css-extra": "github:grafana/systemjs-css-extra"
   },
   "devDependencies": {
     "@grafana/tsconfig": "^1.0.0-rc1",
