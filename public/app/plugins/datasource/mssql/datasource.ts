<<<<<<< HEAD
import _ from 'lodash';
import { of } from 'rxjs';
=======
import { map as _map, filter } from 'lodash';
import { Observable, of } from 'rxjs';
>>>>>>> 0463164f
import { catchError, map, mapTo } from 'rxjs/operators';
import { BackendDataSourceResponse, DataSourceWithBackend, FetchResponse, getBackendSrv } from '@grafana/runtime';
import { AnnotationEvent, DataSourceInstanceSettings, ScopedVars, MetricFindValue } from '@grafana/data';

import ResponseParser from './response_parser';
import { getTemplateSrv, TemplateSrv } from 'app/features/templating/template_srv';
import { MssqlQueryForInterpolation, MssqlQuery, MssqlOptions } from './types';

export class MssqlDatasource extends DataSourceWithBackend<MssqlQuery, MssqlOptions> {
  id: any;
  name: any;
  responseParser: ResponseParser;
  interval: string;

  constructor(
    instanceSettings: DataSourceInstanceSettings<MssqlOptions>,
    private readonly templateSrv: TemplateSrv = getTemplateSrv()
  ) {
    super(instanceSettings);
    this.name = instanceSettings.name;
    this.id = instanceSettings.id;
    this.responseParser = new ResponseParser();
    const settingsData = instanceSettings.jsonData || ({} as MssqlOptions);
    this.interval = settingsData.timeInterval || '1m';
  }

  interpolateVariable(value: any, variable: any) {
    if (typeof value === 'string') {
      if (variable.multi || variable.includeAll) {
        return "'" + value.replace(/'/g, `''`) + "'";
      } else {
        return value;
      }
    }

    if (typeof value === 'number') {
      return value;
    }

    const quotedValues = _map(value, (val) => {
      if (typeof value === 'number') {
        return value;
      }

      return "'" + val.replace(/'/g, `''`) + "'";
    });
    return quotedValues.join(',');
  }

  interpolateVariablesInQueries(
    queries: MssqlQueryForInterpolation[],
    scopedVars: ScopedVars
  ): MssqlQueryForInterpolation[] {
    let expandedQueries = queries;
    if (queries && queries.length > 0) {
      expandedQueries = queries.map((query) => {
        const expandedQuery = {
          ...query,
          datasource: this.name,
          rawSql: this.templateSrv.replace(query.rawSql, scopedVars, this.interpolateVariable),
          rawQuery: true,
        };
        return expandedQuery;
      });
    }
    return expandedQueries;
  }

<<<<<<< HEAD
  applyTemplateVariables(target: MssqlQuery, scopedVars: ScopedVars): Record<string, any> {
    return {
      refId: target.refId,
      datasourceId: this.id,
      rawSql: this.templateSrv.replace(target.rawSql, scopedVars, this.interpolateVariable),
      format: target.format,
    };
=======
  query(options: any): Observable<MssqlResponse> {
    const queries = filter(options.targets, (item) => {
      return item.hide !== true;
    }).map((item) => {
      return {
        refId: item.refId,
        intervalMs: options.intervalMs,
        maxDataPoints: options.maxDataPoints,
        datasourceId: this.id,
        rawSql: this.templateSrv.replace(item.rawSql, options.scopedVars, this.interpolateVariable),
        format: item.format,
      };
    });

    if (queries.length === 0) {
      return of({ data: [] });
    }

    return getBackendSrv()
      .fetch({
        url: '/api/tsdb/query',
        method: 'POST',
        data: {
          from: options.range.from.valueOf().toString(),
          to: options.range.to.valueOf().toString(),
          queries: queries,
        },
      })
      .pipe(map(this.responseParser.processQueryResult));
>>>>>>> 0463164f
  }

  async annotationQuery(options: any): Promise<AnnotationEvent[]> {
    if (!options.annotation.rawQuery) {
      return Promise.reject({ message: 'Query missing in annotation definition' });
    }

    const query = {
      refId: options.annotation.name,
      datasourceId: this.id,
      rawSql: this.templateSrv.replace(options.annotation.rawQuery, options.scopedVars, this.interpolateVariable),
      format: 'table',
    };

    return getBackendSrv()
      .fetch<BackendDataSourceResponse>({
        url: '/api/ds/query',
        method: 'POST',
        data: {
          from: options.range.from.valueOf().toString(),
          to: options.range.to.valueOf().toString(),
          queries: [query],
        },
        requestId: options.annotation.name,
      })
      .pipe(
        map(
          async (res: FetchResponse<BackendDataSourceResponse>) =>
            await this.responseParser.transformAnnotationResponse(options, res.data)
        )
      )
      .toPromise();
  }

  metricFindQuery(query: string, optionalOptions: any): Promise<MetricFindValue[]> {
    let refId = 'tempvar';
    if (optionalOptions && optionalOptions.variable && optionalOptions.variable.name) {
      refId = optionalOptions.variable.name;
    }

    const interpolatedQuery = {
      refId: refId,
      datasourceId: this.id,
      rawSql: this.templateSrv.replace(query, {}, this.interpolateVariable),
      format: 'table',
    };

    return getBackendSrv()
      .fetch<BackendDataSourceResponse>({
        url: '/api/ds/query',
        method: 'POST',
        data: {
          from: optionalOptions.range.from.valueOf().toString(),
          to: optionalOptions.range.to.valueOf().toString(),
          queries: [interpolatedQuery],
        },
        requestId: refId,
      })
      .pipe(
        map((rsp) => {
          return this.responseParser.transformMetricFindResponse(rsp);
        })
      )
      .toPromise();
  }

  testDatasource(): Promise<any> {
    return getBackendSrv()
      .fetch({
        url: '/api/tsdb/query',
        method: 'POST',
        data: {
          from: '5m',
          to: 'now',
          queries: [
            {
              refId: 'A',
              intervalMs: 1,
              maxDataPoints: 1,
              datasourceId: this.id,
              rawSql: 'SELECT 1',
              format: 'table',
            },
          ],
        },
      })
      .pipe(
        mapTo({ status: 'success', message: 'Database Connection OK' }),
        catchError((err) => {
          console.error(err);
          if (err.data && err.data.message) {
            return of({ status: 'error', message: err.data.message });
          }

          return of({ status: 'error', message: err.status });
        })
      )
      .toPromise();
  }

  targetContainsTemplate(query: MssqlQuery): boolean {
    const rawSql = query.rawSql.replace('$__', '');
    return this.templateSrv.variableExists(rawSql);
  }
}<|MERGE_RESOLUTION|>--- conflicted
+++ resolved
@@ -1,10 +1,5 @@
-<<<<<<< HEAD
-import _ from 'lodash';
+import { map as _map } from 'lodash';
 import { of } from 'rxjs';
-=======
-import { map as _map, filter } from 'lodash';
-import { Observable, of } from 'rxjs';
->>>>>>> 0463164f
 import { catchError, map, mapTo } from 'rxjs/operators';
 import { BackendDataSourceResponse, DataSourceWithBackend, FetchResponse, getBackendSrv } from '@grafana/runtime';
 import { AnnotationEvent, DataSourceInstanceSettings, ScopedVars, MetricFindValue } from '@grafana/data';
@@ -73,7 +68,6 @@
     return expandedQueries;
   }
 
-<<<<<<< HEAD
   applyTemplateVariables(target: MssqlQuery, scopedVars: ScopedVars): Record<string, any> {
     return {
       refId: target.refId,
@@ -81,37 +75,6 @@
       rawSql: this.templateSrv.replace(target.rawSql, scopedVars, this.interpolateVariable),
       format: target.format,
     };
-=======
-  query(options: any): Observable<MssqlResponse> {
-    const queries = filter(options.targets, (item) => {
-      return item.hide !== true;
-    }).map((item) => {
-      return {
-        refId: item.refId,
-        intervalMs: options.intervalMs,
-        maxDataPoints: options.maxDataPoints,
-        datasourceId: this.id,
-        rawSql: this.templateSrv.replace(item.rawSql, options.scopedVars, this.interpolateVariable),
-        format: item.format,
-      };
-    });
-
-    if (queries.length === 0) {
-      return of({ data: [] });
-    }
-
-    return getBackendSrv()
-      .fetch({
-        url: '/api/tsdb/query',
-        method: 'POST',
-        data: {
-          from: options.range.from.valueOf().toString(),
-          to: options.range.to.valueOf().toString(),
-          queries: queries,
-        },
-      })
-      .pipe(map(this.responseParser.processQueryResult));
->>>>>>> 0463164f
   }
 
   async annotationQuery(options: any): Promise<AnnotationEvent[]> {
